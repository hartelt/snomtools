__author__ = 'hartelt'
'''
This script provides tools for conversions of units.
As long as it's not specified otherwise, it should be kept in SI!
All functions must be programed to work with float variables, as well as numpy arrays.
'''

import numpy
import constants

def deg2rad(angle):
	'''
	Converts the given angle in degrees to radians
	:param angle: the angle in degrees
	:return: the angle in rad
	'''
	rad = angle / 180.0 * constants.pi
	return rad

def rad2deg(rad):
	'''
	Converts the given angle from radians to degrees
	:param rad: the angle in rad
	:return: the angle in degees
	'''
	angle = rad / constants.pi * 180.0
	return angle

def lambda2omega(lambda_):
	'''
	Converts the given wavelength to the corresponding angular frequency.
	:param lambda_: the wavelength value in m
	:return: the angular frequency in Hz (rad/s)
	'''
	omega=2.0*constants.c*constants.pi/lambda_ # c*2*pi/lambda
	return omega

def omega2lambda(omega):
	'''
	Converts the given angular frequency to the corresponding wavelength.
	:param omega: the angular frequency in Hz (rad/s)
	:return: the wavelength lambda in m
	'''
	lambda_ = 2.0 * constants.pi * constants.c / omega
	return lambda_

def k2lambda(k):
	'''
	Converts the given angular wavenumber, k, to the corresponding wavelength.
	:param k: the angular wavenumber in 1/m (rad/m)
	:return: the wavelength in m
	'''
	lambda_=2.0*constants.pi/k # lambda = 2pi/k
	return lambda_

def lambda2k(lambda_):
	'''
	Converts the given wavelength to the corresponding angular wavenumber, k.
	:param lambda_: the wavelength in meters
	:return: the angular wavenumber in 1/m (rad/m)
	'''
	k = 2.0*constants.pi/lambda_
	return k

def omega2energy(omega):
	'''
	Converts an angular frequency to the corresponding energy.
	E = hbar * omega
	:param omega: the angular frequency in rad/s
	:return:the energy in J
	'''
	E = constants.hbar * omega
	return E

def joule2ev(energy):
	'''
	Converts an energy value from J to eV.
	E/eV = E/J / e
	for e is the elementary charge.
	:param energy: the energy in J
	:return:the energy in eV
	'''
	eV = energy / constants.e
	return eV

def ev2joule(energy):
	'''
	Converts an energy value from eV to J.
	E/J = E/eV * e
	for e is the elementary charge.
	:param energy: the energy in eV
	:return: the energy in J
	'''
	J = energy * constants.e
	return J

def k_beat2k_spp(k_b,k_l,angle):
	'''
	Extracts the SPP wavenumber out of the PEEM beat pattern wavenumber
	for a certain angle of incidence.
	:param k_b: the beat pattern wavenumber in 1/m (rad/m)
	:param k_l: the laser wavenumber in 1/m (rad/m)
	:param angle: the incidence angle of light in degrees
	:return: the plasmon beat pattern wavenumber in 1/m (rad/m)
	'''
	k_spp=k_b+k_l*numpy.sin(angle*constants.pi/180.0)
	return k_spp

<<<<<<< HEAD
# Just for testing purposes:
=======
def n2epsilon(n):
	'''
	Converts a complex refraction index to the corresponding dielectric constant.
	(...which is simply the complex second power of it.)
	:param n: the complex refractive index
	:return: the complex dielectric constant
	'''
	eps = n**2
	return eps

def epsilon2n(epsilon):
	'''
	Converts a complex dielectric constant to the corresponding refraction index.
	(...which is simply the complex square root of it.)
	:param epsilon: the complex dielectric constant
	:return: the complex refractive index
	'''
	myn = numpy.sqrt(epsilon)
	return myn

#for testing:
>>>>>>> ff9d8469
test = numpy.linspace(0,10,100)
if __name__ == "__main__":
	print (test + test*.5)<|MERGE_RESOLUTION|>--- conflicted
+++ resolved
@@ -1,6 +1,6 @@
 __author__ = 'hartelt'
 '''
-This script provides tools for conversions of units.
+This script provides tools for conversion between types of representations.
 As long as it's not specified otherwise, it should be kept in SI!
 All functions must be programed to work with float variables, as well as numpy arrays.
 '''
@@ -28,7 +28,7 @@
 
 def lambda2omega(lambda_):
 	'''
-	Converts the given wavelength to the corresponding angular frequency.
+	Converts a light wavelength to the corresponding angular frequency.
 	:param lambda_: the wavelength value in m
 	:return: the angular frequency in Hz (rad/s)
 	'''
@@ -106,9 +106,6 @@
 	k_spp=k_b+k_l*numpy.sin(angle*constants.pi/180.0)
 	return k_spp
 
-<<<<<<< HEAD
-# Just for testing purposes:
-=======
 def n2epsilon(n):
 	'''
 	Converts a complex refraction index to the corresponding dielectric constant.
@@ -129,8 +126,7 @@
 	myn = numpy.sqrt(epsilon)
 	return myn
 
-#for testing:
->>>>>>> ff9d8469
+# Just for testing purposes:
 test = numpy.linspace(0,10,100)
 if __name__ == "__main__":
 	print (test + test*.5)