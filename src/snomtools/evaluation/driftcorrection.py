--- conflicted
+++ resolved
@@ -448,11 +448,7 @@
 
 class Terra_maxmap(object):
 	def __init__(self, data=None, precalculated_map=None, energyAxisID=None, yAxisID=None, xAxisID=None,
-<<<<<<< HEAD
-				 method=None, interpolation_order=None, use_meandrift=True):
-=======
 				 subpixel=True, method=None, interpolation_order=None, use_meandrift=True, binning=None):
->>>>>>> 9cc0d595
 
 		if energyAxisID is None:
 			self.deAxisID = data.get_axis_index('energy')
@@ -466,23 +462,16 @@
 			self.dxAxisID = data.get_axis_index('x')
 		else:
 			self.dxAxisID = data.get_axis_index(xAxisID)
-<<<<<<< HEAD
-=======
 		if binning is None:
 			self.binning = 1
 		else:
 			self.binning = binning
 		self.subpixel = subpixel
->>>>>>> 9cc0d595
 
 		self.data = data
 		# check for external drift vectors
 		if precalculated_map is not None:
-<<<<<<< HEAD
-			# ToDO: "Insert testing for: Number of energy shiftvectors unequal to xy dimension of data"
-=======
 			# ToDO: Insert testing for: "Number of energy shiftvectors unequal to xy dimension of data"
->>>>>>> 9cc0d595
 			self.drift = precalculated_map
 		else:
 			self.method = method
@@ -517,11 +506,7 @@
 
 	def generate_shiftvector(self, stack_index):
 		"""
-<<<<<<< HEAD
-		Generates the full shift vector according to the shape of self.data (minus the stackAxis) out of the 2d drift
-=======
 		Generates the full shift vector according to the shape of self.data (minus the stackAxis) out of the drift
->>>>>>> 9cc0d595
 			vectors at a given index along the stackAxis.
 
 		:param int stack_index: An index along the stackAxis
@@ -533,33 +518,21 @@
 		arr = np.zeros(len(self.data.shape))
 		# Get the drift at the index position as a numpy array:
 		drift = np.array(self.relative_vector(self.drift[stack_index[0], stack_index[1]]))
-<<<<<<< HEAD
-		# Put the negated drift in the corresponding shiftvector place for energy:
-		np.put(arr, [self.deAxisID], -drift)
-=======
 		# Put the negated drift in the corresponding shiftvector place for the energy axis:
 		np.put(arr, [self.deAxisID], -drift / self.binning)
->>>>>>> 9cc0d595
 		return arr
 
 	def corrected_data(self, h5target=None):
 		"""Return the full driftcorrected dataset."""
 
 		oldda = self.data.get_datafield(0)
-<<<<<<< HEAD
-=======
 		assert isinstance(oldda, snomtools.data.datasets.DataArray)
->>>>>>> 9cc0d595
 		if h5target:
 			# Probe HDF5 initialization to optimize buffer size:
 			chunk_size = snomtools.data.h5tools.probe_chunksize(shape=self.data.shape)
 			min_cache_size = np.prod(self.data.shape, dtype=np.int64) // (self.data.shape[self.dxAxisID]) // \
 							 (self.data.shape[self.dyAxisID]) * chunk_size[self.dxAxisID] * \
-<<<<<<< HEAD
-							 chunk_size[self.dyAxisID] * 4	# 32bit floats require 4 bytes.
-=======
 							 chunk_size[self.dyAxisID] * 4  # 32bit floats require 4 bytes.
->>>>>>> 9cc0d595
 			use_cache_size = min_cache_size + 128 * 1024 ** 2  # Add 128 MB just to be sure.
 			# Initialize data handler to write to:
 			dh = snomtools.data.datasets.Data_Handler_H5(unit=str(self.data.datafields[0].units), shape=self.data.shape,
@@ -570,40 +543,6 @@
 				import time
 				start_time = time.time()
 				print(time.ctime())
-<<<<<<< HEAD
-				print("Calculating {0} driftcorrected slices...".format(self.data.shape[self.dxAxisID]**2)) #ToDo: make nice
-			# Get full slice for all the data:
-			full_selection = full_slice(np.s_[:], len(self.data.shape))
-			# Delete x and y Axis
-			slicebase_wo_yaxis = np.delete(full_selection, self.dyAxisID)
-			# Iterate over all elements along dstackAxis:
-			for i in range(self.data.shape[self.dyAxisID]):
-				intermediate_slice = np.insert(slicebase_wo_yaxis, self.dyAxisID, i)
-				slicebase_wo_xyaxis = np.delete(intermediate_slice, self.dxAxisID)
-				if verbose:
-					step_starttime = time.time()
-
-				for j in range(self.data.shape[self.dxAxisID]):
-					# Generate full slice of data to shift, by inserting i for yAxis and j for xAxis position of the energy pixel into slicebase:
-
-					subset_slice = tuple(np.insert(slicebase_wo_xyaxis, self.dxAxisID, j))
-					# Get shiftvector for the stack element i:
-					shift = self.generate_shiftvector((i, j))
-
-					# Get the shifted data from the Data_Handler method:
-					shifted_data = self.data.get_datafield(0).data.shift_slice(subset_slice, shift,
-																			   order=self.interpolation_order)
-
-					# Write shifted data to corresponding place in dh:
-					dh[subset_slice] = shifted_data
-				if verbose:
-					print('data interpolated and written in {0:.2f} s'.format(time.time() - step_starttime))
-					tpf = ((time.time() - start_time) / float(i + 1))
-					etr = tpf * (self.data.shape[self.dyAxisID] * (i + 1))	#ToDO: make nice
-					print("Slice {0:d} / {1:d}, Time/slice {3:.2f}s ETR: {2:.1f}s".format(i*self.data.shape[
-						self.dxAxisID], self.data.shape[
-						self.dyAxisID] * self.data.shape[self.dxAxisID], etr, tpf))
-=======
 				xychunks = self.data.shape[self.dxAxisID] * self.data.shape[self.dyAxisID] // oldda.data.chunks[
 					self.dyAxisID] // oldda.data.chunks[self.dxAxisID]
 				chunks_done = 0
@@ -697,7 +636,6 @@
 					etr = tpf * (xychunks - chunks_done)
 					print("Slice {0:d} / {1:d}, Time/slice {3:.2f}s ETR: {2:.1f}s".format(chunks_done, xychunks, etr,
 																						  tpf))
->>>>>>> 9cc0d595
 
 			# Initialize DataArray with data from dh:
 			newda = snomtools.data.datasets.DataArray(dh, label=oldda.label, plotlabel=oldda.plotlabel,
@@ -733,11 +671,7 @@
 
 		data.saveh5()
 
-<<<<<<< HEAD
-		drift = Terra_maxmap(data, precal_map)
-=======
 		drift = Terra_maxmap(data, precal_map, subpixel=True, binning=16)
->>>>>>> 9cc0d595
 		# Calculate corrected data:
 		correcteddata = drift.corrected_data(h5target='Maximamap/' + run)
 
