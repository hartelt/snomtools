'''
This script holds transformation functions for arrays.
Rotation and scaling is possible with output of biggest possible rectangle of valid data
'''

import numpy as np
import scipy.ndimage
import snomtools.data.datasets as ds
import snomtools.calcs.units as u


class Rotation(object):
    def __init__(self, data, angle, rot_plane_axes=(1, 0), axes_mode='keep'):
        # TODO: Implement other axes handling modes.
        assert isinstance(data, ds.DataSet) or isinstance(data, ds.ROI), "Invalid input data."
        self.data_original = data
        self.data_rotated = None
        self.angle = u.to_ureg(angle, 'degree')
        self.rot_plane = (self.data_original.get_axis_index(rot_plane_axes[0]),
                          self.data_original.get_axis_index(rot_plane_axes[1]))
        self.axes_mode = axes_mode

        # Interpolation settings:
        self.reshape = False
        self.order = 1
        self.mode = 'constant'
        self.cval = np.nan
        self.prefilter = False

    def dataarray_rotated(self, data_id):
        """
        Rotates a DataArray of the DataSet with `scipy.ndimage.rotate`.
        This is a preliminary version: It takes the full data into a numpy array and rotates it in RAM.

        :param data_id: A valid id of the DataArray to rotate.
        :return:
        """
        # TODO: Implement this for arbitrary large data, with chunk-wise optimial I/O!
        d_original = self.data_original.get_datafield(data_id)
        raw_data = d_original.data.magnitude
        raw_angle = self.angle.magnitude
        rotated_data = scipy.ndimage.rotate(raw_data, raw_angle, self.rot_plane,
                                            reshape=self.reshape, output=np.float32,
                                            order=self.order, mode=self.mode,
                                            cval=self.cval, prefilter=self.prefilter)
        return ds.DataArray(rotated_data, d_original.units, 'rotated ' + d_original.get_label(),
                            plotlabel=d_original.get_plotlabel())

    def rotate_data(self, h5target=None):
        """
        Rotates the full DataSet.
        :return:
        """
        dataarrays_rotated = [self.dataarray_rotated(d) for d in self.data_original.dlabels]
        axes_rotated = []
        for i, ax in enumerate(self.data_original.axes):
            if i not in self.rot_plane:
                axes_rotated.append(ax)
            else:
                if self.axes_mode == 'keep':
                    axes_rotated.append(ax)
                else:
                    # TODO: Implement other axes handling modes.
                    raise NotImplementedError
        self.data_rotated = ds.DataSet('rotated ' + self.data_original.label,
                                       dataarrays_rotated, axes_rotated,
                                       h5target=h5target)
        return self.data_rotated


def rotate_cropped(data, angle):
    '''
    Take data and calls rotate, calculates center square with actual data, crops it
    :param data: raw 2D data array
    :param angle: rotaton angle in deg
    :return: Rotated and cropped image
    '''

    cache = scipy.ndimage.interpolation.rotate(data, angle=angle, reshape=False, output=None,
                                               order=1,
                                               mode='constant', cval=np.nan, prefilter=False)
    w, h = rotatedRectWithMaxArea(data.shape[1], data.shape[0], np.radians(angle))
    return crop_around_center(cache, w, h)


def crop_around_center(image, width, height):
    """
    Given a NumPy / OpenCV 2 image, crops it to the given width and height,
    around it's centre point
    """

    image_center = (np.rint(image.shape[0] * 0.5), np.rint(image.shape[1] * 0.5))

    if (width > image.shape[1]):
        width = image.shape[1]

    if (height > image.shape[0]):
        height = image.shape[0]

    y1 = int(np.ceil(image_center[0] - height * 0.5))
    y2 = int(np.floor(image_center[0] + height * 0.5))
    x1 = int(np.ceil(image_center[1] - width * 0.5))
    x2 = int(np.floor(image_center[1] + width * 0.5))

    return image[y1:y2, x1:x2]


def rotatedRectWithMaxArea(w, h, angle):
    """
    Given a rectangle of size wxh that has been rotated by 'angle' (in
    radians), computes the width and height of the largest possible
    axis-aligned rectangle (maximal area) within the rotated rectangle.
    np.radians(angle) for deg->rad as input
    Based on Coproc Stackoverflow https://stackoverflow.com/a/16778797/8654672
    """
    if w <= 0 or h <= 0:
        return 0, 0

    width_is_longer = w >= h
    # side_long, side_short = (w,h) if width_is_longer else (h,w)
    side_long, side_short = (w, h)

    # since the solutions for angle, -angle and 180-angle are all the same,
    # if suffices to look at the first quadrant and the absolute values of sin,cos:

    sin_a, cos_a = abs(np.sin(angle)), abs(np.cos(angle))

    if side_short <= 2. * sin_a * cos_a * side_long or abs(sin_a - cos_a) < 1e-10:

        # half constrained case: two crop corners touch the longer side,
        #   the other two corners are on the mid-line parallel to the longer line

        x = 0.5 * side_short
        wr, hr = (x / sin_a, x / cos_a) if width_is_longer else (x / cos_a, x / sin_a)

    else:
        # fully constrained case: crop touches all 4 sides
        cos_2a = cos_a * cos_a - sin_a * sin_a
        wr, hr = (w * cos_a - h * sin_a) / cos_2a, (h * cos_a - w * sin_a) / cos_2a

    return wr, hr


def scale_data(data, zoomfactor):
    """
    Scales data with scipy.ndimage.zoom. Keep in mind that this 'interpolates' data onto a new grid, which introduces
    'blurring'.

    :param data: The input array.
    :param zoomfactor: Factor of new vs old data size.
    :return: The scaled array.
    """
    return scipy.ndimage.zoom(data, zoomfactor, output=None, order=1,
                              mode='constant', cval=0.0, prefilter=False)


def rot_scale_data(data, angle_settings=(0, 0, 0), scale_settings=(1, 0, 0), digits=5, output_dir=None,
                   saveImg=False):
    '''
    Rotate and scale data, save resulting data in array
    :param data:
    :param angle_settings:	tuple (center, resolution, number of variations)
    :param scale_settings:	tuple (center, resolution, number of variations)
    :param digits: number of digits to round the variations to
    :param output_dir: save target
    :param saveImg: save all rotated and scaled images
    :return:
    '''

    angle_centervalue = angle_settings[0]
    angle_res = angle_settings[1]
    angle_variations = angle_settings[2]

    scale_centervalue = scale_settings[0]
    scale_res = scale_settings[1]
    scale_variations = scale_settings[2]

    zeroangle = angle_centervalue - angle_variations / 2 * angle_res
    zeroscale = scale_centervalue - scale_variations / 2 * scale_res

    rot_crop_data = {
        (round(zeroangle + i * angle_res, digits), round(zeroscale + j * scale_res, digits)): scale_rotated(
            rotate_cropped(data, round(zeroangle + i * angle_res, digits)),
            round(zeroscale + j * scale_res, digits),
            round(zeroangle + i * angle_res, digits), output_dir, saveImg=saveImg)
        for i in range(angle_variations + 1) for j in range(scale_variations + 1)}
    return rot_crop_data


def scale_rotated(data, zoomfactor, angle, debug_dir=None, saveImg=False):
    zoomed_data = scipy.ndimage.zoom(data, zoomfactor, output=None, order=2,
                                     mode='constant', cval=0.0, prefilter=False)

    print((angle, zoomfactor))
    if saveImg == True:
        import cv2 as cv
        cv.imwrite(debug_dir + 'angle' + str(angle) + 'scale' + str(zoomfactor) + '.tif', np.uint16(zoomed_data))
    return zoomed_data


if __name__ == '__main__':  # Just for testing:
<<<<<<< HEAD
	import matplotlib.pyplot as plt
	import cv2 as cv
	import math as math
	raw_data = np.ones((1000, 2000))*500
	raw_data[500] = 10
	raw_data[:,1000] = 20
	plt.imshow(raw_data)
	output_dir = 'D:/debug/'
	saveImages = False

	angle_variations = 90  # How many values besides centerpoint (even for centerpoint in variation)
	angle_res = 1
	angle_centervalue = 45

	scale_variations = 2
	scale_res = 0.5
	scale_centervalue = 1

	rf = 2  # rounding of angle and scale to rf = x digits

	zeroangle = angle_centervalue - angle_variations / 2 * angle_res
	zeroscale = scale_centervalue - scale_variations / 2 * scale_res


	# Rotate, crop then scale for all variations
	rot_crop_data = {(round(zeroangle + i * angle_res, rf), round(zeroscale + j * scale_res, rf)):
		scale_rotated(
			rotate_cropped(raw_data, round(zeroangle + i * angle_res, rf)), round(zeroscale + j * scale_res, rf),
			round(zeroangle + i * angle_res, rf), saveImg=False)
		for i in range(angle_variations+1) for j in range(scale_variations+1)}

	# Checking, if the cornervalues of the generated data are not Nan, since in this example, all data is not Nan
	cornervalues =[]
	for element in rot_crop_data:
		data = rot_crop_data[element]	#This is how the data of each variation gets accessed
		cornervalues.append((data[0,0],data[0,data.shape[1]-1],data[data.shape[0]-1,0],data[data.shape[0]-1,data.shape[1]-1]))
		if saveImages == True:
			cv.imwrite(output_dir + str(element) + '.tif', data)


	print('Nan found in corners: ')
	hasnan = lambda array: any(filter(math.isnan, array))
	if hasnan(np.ravel(cornervalues)):
		print('Yes, something is broken')
	else:
		print('No, everything is fine')


	print_everything = False
	if print_everything == True:
		# Access data via dict
		print('Altered Data')
		for variations in rot_crop_data:
			print('Angle,Scale')
			print(variations)
			# print(rot_crop_data[variations])
			print(np.round(rot_crop_data[variations]))
			print('Data has shape: ' + str(rot_crop_data[variations].shape) + '\n')

	print('Done')

=======
    import matplotlib.pyplot as plt
    import cv2 as cv
    import math as math
    import os

    raw_data = np.ones((1000, 2000)) * 500
    raw_data[500] = 10
    raw_data[:, 1000] = 20
    plt.imshow(raw_data)
    output_dir = os.path.abspath("E:\\evaluation\\2020\\01 January\\test")
    saveImages = True

    angle_variations = 5  # How many values besides centerpoint (even for centerpoint in variation)
    angle_res = 5
    angle_centervalue = 45

    scale_variations = 0
    scale_res = 0.5
    scale_centervalue = 1

    rf = 2  # rounding of angle and scale to rf = x digits

    zeroangle = angle_centervalue - angle_variations / 2 * angle_res
    zeroscale = scale_centervalue - scale_variations / 2 * scale_res

    # Rotate, crop then scale for all variations
    rot_crop_data = {(round(zeroangle + i * angle_res, rf), round(zeroscale + j * scale_res, rf)):
        scale_rotated(
            rotate_cropped(raw_data, round(zeroangle + i * angle_res, rf)), round(zeroscale + j * scale_res, rf),
            round(zeroangle + i * angle_res, rf), saveImg=False)
        for i in range(angle_variations + 1) for j in range(scale_variations + 1)}

    # Checking, if the cornervalues of the generated data are not Nan, since in this example, all data is not Nan
    cornervalues = []
    for element in rot_crop_data:
        data = rot_crop_data[element]  # This is how the data of each variation gets acessed
        cornervalues.append((data[0, 0], data[0, data.shape[1] - 1], data[data.shape[0] - 1, 0],
                             data[data.shape[0] - 1, data.shape[1] - 1]))
        if saveImages == True:
            cv.imwrite(os.path.join(output_dir, str(element) + '.png'), data)

    print('Nan found in corners: ')
    hasnan = lambda array: any(filter(math.isnan, array))
    if hasnan(np.ravel(cornervalues)):
        print('Yes, something is broken')
    else:
        print('No, everything is fine')

    print_everything = False
    if print_everything == True:
        # Access data via dict
        print('Altered Data')
        for variations in rot_crop_data:
            print('Angle,Scale')
            print(variations)
            # print(rot_crop_data[variations])
            print(np.round(rot_crop_data[variations]))
            print('Data has shape: ' + str(rot_crop_data[variations].shape) + '\n')

    print('Done')

>>>>>>> ee642c5f
<|MERGE_RESOLUTION|>--- conflicted
+++ resolved
@@ -1,326 +1,261 @@
-'''
-This script holds transformation functions for arrays.
-Rotation and scaling is possible with output of biggest possible rectangle of valid data
-'''
-
-import numpy as np
-import scipy.ndimage
-import snomtools.data.datasets as ds
-import snomtools.calcs.units as u
-
-
-class Rotation(object):
-    def __init__(self, data, angle, rot_plane_axes=(1, 0), axes_mode='keep'):
-        # TODO: Implement other axes handling modes.
-        assert isinstance(data, ds.DataSet) or isinstance(data, ds.ROI), "Invalid input data."
-        self.data_original = data
-        self.data_rotated = None
-        self.angle = u.to_ureg(angle, 'degree')
-        self.rot_plane = (self.data_original.get_axis_index(rot_plane_axes[0]),
-                          self.data_original.get_axis_index(rot_plane_axes[1]))
-        self.axes_mode = axes_mode
-
-        # Interpolation settings:
-        self.reshape = False
-        self.order = 1
-        self.mode = 'constant'
-        self.cval = np.nan
-        self.prefilter = False
-
-    def dataarray_rotated(self, data_id):
-        """
-        Rotates a DataArray of the DataSet with `scipy.ndimage.rotate`.
-        This is a preliminary version: It takes the full data into a numpy array and rotates it in RAM.
-
-        :param data_id: A valid id of the DataArray to rotate.
-        :return:
-        """
-        # TODO: Implement this for arbitrary large data, with chunk-wise optimial I/O!
-        d_original = self.data_original.get_datafield(data_id)
-        raw_data = d_original.data.magnitude
-        raw_angle = self.angle.magnitude
-        rotated_data = scipy.ndimage.rotate(raw_data, raw_angle, self.rot_plane,
-                                            reshape=self.reshape, output=np.float32,
-                                            order=self.order, mode=self.mode,
-                                            cval=self.cval, prefilter=self.prefilter)
-        return ds.DataArray(rotated_data, d_original.units, 'rotated ' + d_original.get_label(),
-                            plotlabel=d_original.get_plotlabel())
-
-    def rotate_data(self, h5target=None):
-        """
-        Rotates the full DataSet.
-        :return:
-        """
-        dataarrays_rotated = [self.dataarray_rotated(d) for d in self.data_original.dlabels]
-        axes_rotated = []
-        for i, ax in enumerate(self.data_original.axes):
-            if i not in self.rot_plane:
-                axes_rotated.append(ax)
-            else:
-                if self.axes_mode == 'keep':
-                    axes_rotated.append(ax)
-                else:
-                    # TODO: Implement other axes handling modes.
-                    raise NotImplementedError
-        self.data_rotated = ds.DataSet('rotated ' + self.data_original.label,
-                                       dataarrays_rotated, axes_rotated,
-                                       h5target=h5target)
-        return self.data_rotated
-
-
-def rotate_cropped(data, angle):
-    '''
-    Take data and calls rotate, calculates center square with actual data, crops it
-    :param data: raw 2D data array
-    :param angle: rotaton angle in deg
-    :return: Rotated and cropped image
-    '''
-
-    cache = scipy.ndimage.interpolation.rotate(data, angle=angle, reshape=False, output=None,
-                                               order=1,
-                                               mode='constant', cval=np.nan, prefilter=False)
-    w, h = rotatedRectWithMaxArea(data.shape[1], data.shape[0], np.radians(angle))
-    return crop_around_center(cache, w, h)
-
-
-def crop_around_center(image, width, height):
-    """
-    Given a NumPy / OpenCV 2 image, crops it to the given width and height,
-    around it's centre point
-    """
-
-    image_center = (np.rint(image.shape[0] * 0.5), np.rint(image.shape[1] * 0.5))
-
-    if (width > image.shape[1]):
-        width = image.shape[1]
-
-    if (height > image.shape[0]):
-        height = image.shape[0]
-
-    y1 = int(np.ceil(image_center[0] - height * 0.5))
-    y2 = int(np.floor(image_center[0] + height * 0.5))
-    x1 = int(np.ceil(image_center[1] - width * 0.5))
-    x2 = int(np.floor(image_center[1] + width * 0.5))
-
-    return image[y1:y2, x1:x2]
-
-
-def rotatedRectWithMaxArea(w, h, angle):
-    """
-    Given a rectangle of size wxh that has been rotated by 'angle' (in
-    radians), computes the width and height of the largest possible
-    axis-aligned rectangle (maximal area) within the rotated rectangle.
-    np.radians(angle) for deg->rad as input
-    Based on Coproc Stackoverflow https://stackoverflow.com/a/16778797/8654672
-    """
-    if w <= 0 or h <= 0:
-        return 0, 0
-
-    width_is_longer = w >= h
-    # side_long, side_short = (w,h) if width_is_longer else (h,w)
-    side_long, side_short = (w, h)
-
-    # since the solutions for angle, -angle and 180-angle are all the same,
-    # if suffices to look at the first quadrant and the absolute values of sin,cos:
-
-    sin_a, cos_a = abs(np.sin(angle)), abs(np.cos(angle))
-
-    if side_short <= 2. * sin_a * cos_a * side_long or abs(sin_a - cos_a) < 1e-10:
-
-        # half constrained case: two crop corners touch the longer side,
-        #   the other two corners are on the mid-line parallel to the longer line
-
-        x = 0.5 * side_short
-        wr, hr = (x / sin_a, x / cos_a) if width_is_longer else (x / cos_a, x / sin_a)
-
-    else:
-        # fully constrained case: crop touches all 4 sides
-        cos_2a = cos_a * cos_a - sin_a * sin_a
-        wr, hr = (w * cos_a - h * sin_a) / cos_2a, (h * cos_a - w * sin_a) / cos_2a
-
-    return wr, hr
-
-
-def scale_data(data, zoomfactor):
-    """
-    Scales data with scipy.ndimage.zoom. Keep in mind that this 'interpolates' data onto a new grid, which introduces
-    'blurring'.
-
-    :param data: The input array.
-    :param zoomfactor: Factor of new vs old data size.
-    :return: The scaled array.
-    """
-    return scipy.ndimage.zoom(data, zoomfactor, output=None, order=1,
-                              mode='constant', cval=0.0, prefilter=False)
-
-
-def rot_scale_data(data, angle_settings=(0, 0, 0), scale_settings=(1, 0, 0), digits=5, output_dir=None,
-                   saveImg=False):
-    '''
-    Rotate and scale data, save resulting data in array
-    :param data:
-    :param angle_settings:	tuple (center, resolution, number of variations)
-    :param scale_settings:	tuple (center, resolution, number of variations)
-    :param digits: number of digits to round the variations to
-    :param output_dir: save target
-    :param saveImg: save all rotated and scaled images
-    :return:
-    '''
-
-    angle_centervalue = angle_settings[0]
-    angle_res = angle_settings[1]
-    angle_variations = angle_settings[2]
-
-    scale_centervalue = scale_settings[0]
-    scale_res = scale_settings[1]
-    scale_variations = scale_settings[2]
-
-    zeroangle = angle_centervalue - angle_variations / 2 * angle_res
-    zeroscale = scale_centervalue - scale_variations / 2 * scale_res
-
-    rot_crop_data = {
-        (round(zeroangle + i * angle_res, digits), round(zeroscale + j * scale_res, digits)): scale_rotated(
-            rotate_cropped(data, round(zeroangle + i * angle_res, digits)),
-            round(zeroscale + j * scale_res, digits),
-            round(zeroangle + i * angle_res, digits), output_dir, saveImg=saveImg)
-        for i in range(angle_variations + 1) for j in range(scale_variations + 1)}
-    return rot_crop_data
-
-
-def scale_rotated(data, zoomfactor, angle, debug_dir=None, saveImg=False):
-    zoomed_data = scipy.ndimage.zoom(data, zoomfactor, output=None, order=2,
-                                     mode='constant', cval=0.0, prefilter=False)
-
-    print((angle, zoomfactor))
-    if saveImg == True:
-        import cv2 as cv
-        cv.imwrite(debug_dir + 'angle' + str(angle) + 'scale' + str(zoomfactor) + '.tif', np.uint16(zoomed_data))
-    return zoomed_data
-
-
-if __name__ == '__main__':  # Just for testing:
-<<<<<<< HEAD
-	import matplotlib.pyplot as plt
-	import cv2 as cv
-	import math as math
-	raw_data = np.ones((1000, 2000))*500
-	raw_data[500] = 10
-	raw_data[:,1000] = 20
-	plt.imshow(raw_data)
-	output_dir = 'D:/debug/'
-	saveImages = False
-
-	angle_variations = 90  # How many values besides centerpoint (even for centerpoint in variation)
-	angle_res = 1
-	angle_centervalue = 45
-
-	scale_variations = 2
-	scale_res = 0.5
-	scale_centervalue = 1
-
-	rf = 2  # rounding of angle and scale to rf = x digits
-
-	zeroangle = angle_centervalue - angle_variations / 2 * angle_res
-	zeroscale = scale_centervalue - scale_variations / 2 * scale_res
-
-
-	# Rotate, crop then scale for all variations
-	rot_crop_data = {(round(zeroangle + i * angle_res, rf), round(zeroscale + j * scale_res, rf)):
-		scale_rotated(
-			rotate_cropped(raw_data, round(zeroangle + i * angle_res, rf)), round(zeroscale + j * scale_res, rf),
-			round(zeroangle + i * angle_res, rf), saveImg=False)
-		for i in range(angle_variations+1) for j in range(scale_variations+1)}
-
-	# Checking, if the cornervalues of the generated data are not Nan, since in this example, all data is not Nan
-	cornervalues =[]
-	for element in rot_crop_data:
-		data = rot_crop_data[element]	#This is how the data of each variation gets accessed
-		cornervalues.append((data[0,0],data[0,data.shape[1]-1],data[data.shape[0]-1,0],data[data.shape[0]-1,data.shape[1]-1]))
-		if saveImages == True:
-			cv.imwrite(output_dir + str(element) + '.tif', data)
-
-
-	print('Nan found in corners: ')
-	hasnan = lambda array: any(filter(math.isnan, array))
-	if hasnan(np.ravel(cornervalues)):
-		print('Yes, something is broken')
-	else:
-		print('No, everything is fine')
-
-
-	print_everything = False
-	if print_everything == True:
-		# Access data via dict
-		print('Altered Data')
-		for variations in rot_crop_data:
-			print('Angle,Scale')
-			print(variations)
-			# print(rot_crop_data[variations])
-			print(np.round(rot_crop_data[variations]))
-			print('Data has shape: ' + str(rot_crop_data[variations].shape) + '\n')
-
-	print('Done')
-
-=======
-    import matplotlib.pyplot as plt
-    import cv2 as cv
-    import math as math
-    import os
-
-    raw_data = np.ones((1000, 2000)) * 500
-    raw_data[500] = 10
-    raw_data[:, 1000] = 20
-    plt.imshow(raw_data)
-    output_dir = os.path.abspath("E:\\evaluation\\2020\\01 January\\test")
-    saveImages = True
-
-    angle_variations = 5  # How many values besides centerpoint (even for centerpoint in variation)
-    angle_res = 5
-    angle_centervalue = 45
-
-    scale_variations = 0
-    scale_res = 0.5
-    scale_centervalue = 1
-
-    rf = 2  # rounding of angle and scale to rf = x digits
-
-    zeroangle = angle_centervalue - angle_variations / 2 * angle_res
-    zeroscale = scale_centervalue - scale_variations / 2 * scale_res
-
-    # Rotate, crop then scale for all variations
-    rot_crop_data = {(round(zeroangle + i * angle_res, rf), round(zeroscale + j * scale_res, rf)):
-        scale_rotated(
-            rotate_cropped(raw_data, round(zeroangle + i * angle_res, rf)), round(zeroscale + j * scale_res, rf),
-            round(zeroangle + i * angle_res, rf), saveImg=False)
-        for i in range(angle_variations + 1) for j in range(scale_variations + 1)}
-
-    # Checking, if the cornervalues of the generated data are not Nan, since in this example, all data is not Nan
-    cornervalues = []
-    for element in rot_crop_data:
-        data = rot_crop_data[element]  # This is how the data of each variation gets acessed
-        cornervalues.append((data[0, 0], data[0, data.shape[1] - 1], data[data.shape[0] - 1, 0],
-                             data[data.shape[0] - 1, data.shape[1] - 1]))
-        if saveImages == True:
-            cv.imwrite(os.path.join(output_dir, str(element) + '.png'), data)
-
-    print('Nan found in corners: ')
-    hasnan = lambda array: any(filter(math.isnan, array))
-    if hasnan(np.ravel(cornervalues)):
-        print('Yes, something is broken')
-    else:
-        print('No, everything is fine')
-
-    print_everything = False
-    if print_everything == True:
-        # Access data via dict
-        print('Altered Data')
-        for variations in rot_crop_data:
-            print('Angle,Scale')
-            print(variations)
-            # print(rot_crop_data[variations])
-            print(np.round(rot_crop_data[variations]))
-            print('Data has shape: ' + str(rot_crop_data[variations].shape) + '\n')
-
-    print('Done')
-
->>>>>>> ee642c5f
+'''
+This script holds transformation functions for arrays.
+Rotation and scaling is possible with output of biggest possible rectangle of valid data
+'''
+
+import numpy as np
+import scipy.ndimage
+import snomtools.data.datasets as ds
+import snomtools.calcs.units as u
+
+
+class Rotation(object):
+    def __init__(self, data, angle, rot_plane_axes=(1, 0), axes_mode='keep'):
+        # TODO: Implement other axes handling modes.
+        assert isinstance(data, ds.DataSet) or isinstance(data, ds.ROI), "Invalid input data."
+        self.data_original = data
+        self.data_rotated = None
+        self.angle = u.to_ureg(angle, 'degree')
+        self.rot_plane = (self.data_original.get_axis_index(rot_plane_axes[0]),
+                          self.data_original.get_axis_index(rot_plane_axes[1]))
+        self.axes_mode = axes_mode
+
+        # Interpolation settings:
+        self.reshape = False
+        self.order = 1
+        self.mode = 'constant'
+        self.cval = np.nan
+        self.prefilter = False
+
+    def dataarray_rotated(self, data_id):
+        """
+        Rotates a DataArray of the DataSet with `scipy.ndimage.rotate`.
+        This is a preliminary version: It takes the full data into a numpy array and rotates it in RAM.
+
+        :param data_id: A valid id of the DataArray to rotate.
+        :return:
+        """
+        # TODO: Implement this for arbitrary large data, with chunk-wise optimial I/O!
+        d_original = self.data_original.get_datafield(data_id)
+        raw_data = d_original.data.magnitude
+        raw_angle = self.angle.magnitude
+        rotated_data = scipy.ndimage.rotate(raw_data, raw_angle, self.rot_plane,
+                                            reshape=self.reshape, output=np.float32,
+                                            order=self.order, mode=self.mode,
+                                            cval=self.cval, prefilter=self.prefilter)
+        return ds.DataArray(rotated_data, d_original.units, 'rotated ' + d_original.get_label(),
+                            plotlabel=d_original.get_plotlabel())
+
+    def rotate_data(self, h5target=None):
+        """
+        Rotates the full DataSet.
+        :return:
+        """
+        dataarrays_rotated = [self.dataarray_rotated(d) for d in self.data_original.dlabels]
+        axes_rotated = []
+        for i, ax in enumerate(self.data_original.axes):
+            if i not in self.rot_plane:
+                axes_rotated.append(ax)
+            else:
+                if self.axes_mode == 'keep':
+                    axes_rotated.append(ax)
+                else:
+                    # TODO: Implement other axes handling modes.
+                    raise NotImplementedError
+        self.data_rotated = ds.DataSet('rotated ' + self.data_original.label,
+                                       dataarrays_rotated, axes_rotated,
+                                       h5target=h5target)
+        return self.data_rotated
+
+
+def rotate_cropped(data, angle):
+    '''
+    Take data and calls rotate, calculates center square with actual data, crops it
+    :param data: raw 2D data array
+    :param angle: rotaton angle in deg
+    :return: Rotated and cropped image
+    '''
+
+    cache = scipy.ndimage.interpolation.rotate(data, angle=angle, reshape=False, output=None,
+                                               order=1,
+                                               mode='constant', cval=np.nan, prefilter=False)
+    w, h = rotatedRectWithMaxArea(data.shape[1], data.shape[0], np.radians(angle))
+    return crop_around_center(cache, w, h)
+
+
+def crop_around_center(image, width, height):
+    """
+    Given a NumPy / OpenCV 2 image, crops it to the given width and height,
+    around it's centre point
+    """
+
+    image_center = (np.rint(image.shape[0] * 0.5), np.rint(image.shape[1] * 0.5))
+
+    if (width > image.shape[1]):
+        width = image.shape[1]
+
+    if (height > image.shape[0]):
+        height = image.shape[0]
+
+    y1 = int(np.ceil(image_center[0] - height * 0.5))
+    y2 = int(np.floor(image_center[0] + height * 0.5))
+    x1 = int(np.ceil(image_center[1] - width * 0.5))
+    x2 = int(np.floor(image_center[1] + width * 0.5))
+
+    return image[y1:y2, x1:x2]
+
+
+def rotatedRectWithMaxArea(w, h, angle):
+    """
+    Given a rectangle of size wxh that has been rotated by 'angle' (in
+    radians), computes the width and height of the largest possible
+    axis-aligned rectangle (maximal area) within the rotated rectangle.
+    np.radians(angle) for deg->rad as input
+    Based on Coproc Stackoverflow https://stackoverflow.com/a/16778797/8654672
+    """
+    if w <= 0 or h <= 0:
+        return 0, 0
+
+    width_is_longer = w >= h
+    # side_long, side_short = (w,h) if width_is_longer else (h,w)
+    side_long, side_short = (w, h)
+
+    # since the solutions for angle, -angle and 180-angle are all the same,
+    # if suffices to look at the first quadrant and the absolute values of sin,cos:
+
+    sin_a, cos_a = abs(np.sin(angle)), abs(np.cos(angle))
+
+    if side_short <= 2. * sin_a * cos_a * side_long or abs(sin_a - cos_a) < 1e-10:
+
+        # half constrained case: two crop corners touch the longer side,
+        #   the other two corners are on the mid-line parallel to the longer line
+
+        x = 0.5 * side_short
+        wr, hr = (x / sin_a, x / cos_a) if width_is_longer else (x / cos_a, x / sin_a)
+
+    else:
+        # fully constrained case: crop touches all 4 sides
+        cos_2a = cos_a * cos_a - sin_a * sin_a
+        wr, hr = (w * cos_a - h * sin_a) / cos_2a, (h * cos_a - w * sin_a) / cos_2a
+
+    return wr, hr
+
+
+def scale_data(data, zoomfactor):
+    """
+    Scales data with scipy.ndimage.zoom. Keep in mind that this 'interpolates' data onto a new grid, which introduces
+    'blurring'.
+
+    :param data: The input array.
+    :param zoomfactor: Factor of new vs old data size.
+    :return: The scaled array.
+    """
+    return scipy.ndimage.zoom(data, zoomfactor, output=None, order=1,
+                              mode='constant', cval=0.0, prefilter=False)
+
+
+def rot_scale_data(data, angle_settings=(0, 0, 0), scale_settings=(1, 0, 0), digits=5, output_dir=None,
+                   saveImg=False):
+    '''
+    Rotate and scale data, save resulting data in array
+    :param data:
+    :param angle_settings:	tuple (center, resolution, number of variations)
+    :param scale_settings:	tuple (center, resolution, number of variations)
+    :param digits: number of digits to round the variations to
+    :param output_dir: save target
+    :param saveImg: save all rotated and scaled images
+    :return:
+    '''
+
+    angle_centervalue = angle_settings[0]
+    angle_res = angle_settings[1]
+    angle_variations = angle_settings[2]
+
+    scale_centervalue = scale_settings[0]
+    scale_res = scale_settings[1]
+    scale_variations = scale_settings[2]
+
+    zeroangle = angle_centervalue - angle_variations / 2 * angle_res
+    zeroscale = scale_centervalue - scale_variations / 2 * scale_res
+
+    rot_crop_data = {
+        (round(zeroangle + i * angle_res, digits), round(zeroscale + j * scale_res, digits)): scale_rotated(
+            rotate_cropped(data, round(zeroangle + i * angle_res, digits)),
+            round(zeroscale + j * scale_res, digits),
+            round(zeroangle + i * angle_res, digits), output_dir, saveImg=saveImg)
+        for i in range(angle_variations + 1) for j in range(scale_variations + 1)}
+    return rot_crop_data
+
+
+def scale_rotated(data, zoomfactor, angle, debug_dir=None, saveImg=False):
+    zoomed_data = scipy.ndimage.zoom(data, zoomfactor, output=None, order=2,
+                                     mode='constant', cval=0.0, prefilter=False)
+
+    print((angle, zoomfactor))
+    if saveImg == True:
+        import cv2 as cv
+        cv.imwrite(debug_dir + 'angle' + str(angle) + 'scale' + str(zoomfactor) + '.tif', np.uint16(zoomed_data))
+    return zoomed_data
+
+
+if __name__ == '__main__':  # Just for testing:
+    import matplotlib.pyplot as plt
+    import cv2 as cv
+    import math as math
+    import os
+
+    raw_data = np.ones((1000, 2000)) * 500
+    raw_data[500] = 10
+    raw_data[:, 1000] = 20
+    plt.imshow(raw_data)
+    output_dir = os.path.abspath("E:\\evaluation\\2020\\01 January\\test")
+    saveImages = True
+
+    angle_variations = 5  # How many values besides centerpoint (even for centerpoint in variation)
+    angle_res = 5
+    angle_centervalue = 45
+
+    scale_variations = 0
+    scale_res = 0.5
+    scale_centervalue = 1
+
+    rf = 2  # rounding of angle and scale to rf = x digits
+
+    zeroangle = angle_centervalue - angle_variations / 2 * angle_res
+    zeroscale = scale_centervalue - scale_variations / 2 * scale_res
+
+    # Rotate, crop then scale for all variations
+    rot_crop_data = {(round(zeroangle + i * angle_res, rf), round(zeroscale + j * scale_res, rf)):
+        scale_rotated(
+            rotate_cropped(raw_data, round(zeroangle + i * angle_res, rf)), round(zeroscale + j * scale_res, rf),
+            round(zeroangle + i * angle_res, rf), saveImg=False)
+        for i in range(angle_variations + 1) for j in range(scale_variations + 1)}
+
+    # Checking, if the cornervalues of the generated data are not Nan, since in this example, all data is not Nan
+    cornervalues = []
+    for element in rot_crop_data:
+        data = rot_crop_data[element]  # This is how the data of each variation gets accessed
+        cornervalues.append((data[0, 0], data[0, data.shape[1] - 1], data[data.shape[0] - 1, 0],
+                             data[data.shape[0] - 1, data.shape[1] - 1]))
+        if saveImages == True:
+            cv.imwrite(os.path.join(output_dir, str(element) + '.png'), data)
+
+    print('Nan found in corners: ')
+    hasnan = lambda array: any(filter(math.isnan, array))
+    if hasnan(np.ravel(cornervalues)):
+        print('Yes, something is broken')
+    else:
+        print('No, everything is fine')
+
+    print_everything = False
+    if print_everything == True:
+        # Access data via dict
+        print('Altered Data')
+        for variations in rot_crop_data:
+            print('Angle,Scale')
+            print(variations)
+            # print(rot_crop_data[variations])
+            print(np.round(rot_crop_data[variations]))
+            print('Data has shape: ' + str(rot_crop_data[variations].shape) + '\n')
+
+    print('Done')