--- conflicted
+++ resolved
@@ -67,13 +67,8 @@
         mem_free = psutil.virtual_memory().available
         if chunk_cache_mem_size >= mem_free:
             mem_use = mem_free - (32 * 1024 ** 2)
-<<<<<<< HEAD
             warning_message = (("Required buffer size of {0:f} MB exceeds free memory. \
 					  Reducing to {1:f} MB.".format(chunk_cache_mem_size / 1024 ** 2, mem_use / 1024 ** 2)))
-=======
-            warning_message = (("Required buffer size of {0:d} MB exceeds free memory. \
-					  Reducing to {1:d} MB.".format(chunk_cache_mem_size / 1024 ** 2, mem_use / 1024 ** 2)))
->>>>>>> 636bd211
             warning_message += "\n Performance might be worse than expected!"
             warnings.warn(warning_message)
             chunk_cache_mem_size = mem_use
@@ -349,21 +344,14 @@
     return True
 
 
-<<<<<<< HEAD
-def probe_chunksize(shape, compression="gzip", compression_opts=4):
-=======
 def probe_chunksize(shape, dtype=numpy.float32, compression="gzip", compression_opts=4):
->>>>>>> 636bd211
     """
     Probe the chunk size that would be guessed by the h5py driver.
 
     :param tuple shape: A shape tuple.
 
-<<<<<<< HEAD
-=======
     :param dtype: The data type.
 
->>>>>>> 636bd211
     :param str compression: Compression mode.
 
     :param int compression_opts: Compression options.
@@ -372,12 +360,8 @@
     :rtype: tuple(int)
     """
     h5target = Tempfile()
-<<<<<<< HEAD
-    ds = h5target.create_dataset("data", shape, chunks=True, compression=compression, compression_opts=compression_opts)
-=======
     ds = h5target.create_dataset("data", shape, dtype=dtype,
                                  chunks=True, compression=compression, compression_opts=compression_opts)
->>>>>>> 636bd211
     chunk_size = ds.chunks
     del h5target
     return chunk_size
