--- conflicted
+++ resolved
@@ -401,13 +401,9 @@
     :type access: tuple **or** slice **or** int
 
     :param chunks: The chunk size of the data to work on.
-<<<<<<< HEAD
-    :type chunks: tuple of int
-=======
         Giving `True` as usual in temp h5file mode is handled like `None`,
         and chunksize is auto-detected with `probe_chunksize`.
     :type chunks: tuple of int **or** True
->>>>>>> 27128dcd
 
     :param data: Data to use as reference for the parameters.
         Must have the attributes `shape` and `chunks` if not given explicitly.
@@ -427,11 +423,7 @@
     if dtype is None:
         dtype = np.float
     if shape is not None:
-<<<<<<< HEAD
-        if chunks is None:
-=======
         if chunks is None or chunks is True:
->>>>>>> 27128dcd
             chunks = probe_chunksize(shape, dtype=dtype)
     elif data is not None:
         shape = data.shape
